--- conflicted
+++ resolved
@@ -33,18 +33,6 @@
     .split(/\s+/)
     .map((part) => part.toLowerCase())
     .join(" ");
-<<<<<<< HEAD
-}
-
-/**
- * Converts a base64 encoded public key to a byte array
- * Used for multisig operations where public keys are provided in base64 format
- *
- * @param base64 - Base64 encoded public key string
- * @returns Array of numbers representing the public key bytes
- */
-export function base64ToBytes(base64: string): number[] {
-  return Array.from(fromBase64(base64));
 }
 
 /**
@@ -57,6 +45,4 @@
  */
 export function percentageInBillionths(percentage: number) {
   return (percentage / 100) * 1_000_000_000;
-=======
->>>>>>> c10791ef
 }