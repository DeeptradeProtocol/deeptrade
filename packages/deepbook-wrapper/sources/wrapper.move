--- conflicted
+++ resolved
@@ -88,13 +88,9 @@
     _admin: &AdminCap,
     ctx: &mut TxContext,
 ): Coin<CoinType> {
-<<<<<<< HEAD
-    wrapper.verify_version();
-
-    let key = ChargedFeeKey<CoinType> { dummy_field: false };
-=======
+    wrapper.verify_version();
+
     let key = ChargedFeeKey<CoinType> {};
->>>>>>> 59b7234e
 
     if (wrapper.protocol_fees.contains(key)) {
         let balance = wrapper.protocol_fees.borrow_mut(key);
@@ -223,13 +219,9 @@
     wrapper: &mut Wrapper,
     ctx: &mut TxContext,
 ): Coin<CoinType> {
-<<<<<<< HEAD
-    wrapper.verify_version();
-
-    let key = ChargedFeeKey<CoinType> { dummy_field: false };
-=======
+    wrapper.verify_version();
+
     let key = ChargedFeeKey<CoinType> {};
->>>>>>> 59b7234e
 
     if (wrapper.deep_reserves_coverage_fees.contains(key)) {
         let balance = wrapper.deep_reserves_coverage_fees.borrow_mut(key);
