--- conflicted
+++ resolved
@@ -35,11 +35,12 @@
 
 // === Structs ===
 /// Wrapper struct for DeepBook V3
-/// - allowed_versions: Versions that are allowed to interact with the wrapper
-/// - disabled_versions: Versions that have been permanently disabled
+/// - allowed_versions: Package versions that are allowed to interact with the wrapper
+/// - disabled_versions: Package versions that have been permanently disabled
 /// - deep_reserves: The DEEP reserves in the wrapper
 /// - deep_reserves_coverage_fees: The DEEP reserves coverage fees collected by the wrapper
 /// - protocol_fees: The protocol fees collected by the wrapper
+/// - unsettled_fees: Fees that have been collected but not yet settled by either the user or the protocol.
 public struct Wrapper has key, store {
     id: UID,
     allowed_versions: VecSet<u16>,
@@ -94,6 +95,7 @@
     let wrapper = Wrapper {
         id: object::new(ctx),
         allowed_versions: vec_set::singleton(current_version()),
+        disabled_versions: vec_set::empty(),
         deep_reserves: balance::zero(),
         deep_reserves_coverage_fees: bag::new(ctx),
         protocol_fees: bag::new(ctx),
@@ -383,21 +385,7 @@
     assert!(wrapper.allowed_versions.contains(&package_version), EPackageVersionNotEnabled);
 }
 
-<<<<<<< HEAD
 public(package) fun unsettled_fees(wrapper: &Wrapper): &Bag { &wrapper.unsettled_fees }
-=======
-// === Private Functions ===
-/// Initialize the wrapper module
-fun init(ctx: &mut TxContext) {
-    let wrapper = Wrapper {
-        id: object::new(ctx),
-        allowed_versions: vec_set::singleton(current_version()),
-        disabled_versions: vec_set::empty(),
-        deep_reserves: balance::zero(),
-        deep_reserves_coverage_fees: bag::new(ctx),
-        protocol_fees: bag::new(ctx),
-    };
->>>>>>> a17fe9f8
 
 public(package) fun unsettled_fees_mut(wrapper: &mut Wrapper): &mut Bag {
     wrapper.verify_version();
@@ -408,7 +396,7 @@
 /// Get the protocol fee balance for a specific coin type.
 #[test_only]
 public fun get_protocol_fee_balance<CoinType>(wrapper: &Wrapper): u64 {
-    let key = ChargedFeeKey<CoinType> { dummy_field: false };
+    let key = ChargedFeeKey<CoinType> {};
     if (wrapper.protocol_fees.contains(key)) {
         let balance: &Balance<CoinType> = wrapper.protocol_fees.borrow(key);
         balance.value()
