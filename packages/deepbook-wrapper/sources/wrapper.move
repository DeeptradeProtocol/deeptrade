--- conflicted
+++ resolved
@@ -6,10 +6,7 @@
 use sui::balance::{Self, Balance};
 use sui::coin::{Self, Coin};
 use sui::event;
-<<<<<<< HEAD
-=======
 use sui::vec_set::{Self, VecSet};
->>>>>>> 6604c2c1
 use token::deep::DEEP;
 
 // === Errors ===
@@ -64,52 +61,37 @@
     amount: u64,
 }
 
-<<<<<<< HEAD
-// === Events ===
-public struct DeepReservesDeposited has copy, drop {
-=======
 /// Event emitted when protocol fees are withdrawn for a specific coin type
 public struct ProtocolFeeWithdrawn<phantom CoinType> has copy, drop {
->>>>>>> 6604c2c1
-    wrapper_id: ID,
-    amount: u64,
-}
-
-<<<<<<< HEAD
+    wrapper_id: ID,
+    amount: u64,
+}
+
+/// Event emitted when DEEP coins are deposited into the wrapper's reserves
+public struct DeepReservesDeposited has copy, drop {
+    wrapper_id: ID,
+    amount: u64,
+}
+
+/// Event emitted when a new version is enabled for the wrapper
+public struct VersionEnabled has copy, drop {
+    wrapper_id: ID,
+    version: u16,
+}
+
+/// Event emitted when a version is permanently disabled for the wrapper
+public struct VersionDisabled has copy, drop {
+    wrapper_id: ID,
+    version: u16,
+}
+
 // === Public-Mutative Functions ===
-/// Create a new fund capability for the wrapper
-public fun create_fund_cap_v2(wrapper: &Wrapper, _admin: &AdminCap, ctx: &mut TxContext): FundCap {
-    FundCap {
-        id: object::new(ctx),
-        wrapper_id: wrapper.id.to_inner(),
-    }
-}
-
 /// Deposit DEEP coins into the wrapper's reserves
 public fun deposit_into_reserves(wrapper: &mut Wrapper, deep_coin: Coin<DEEP>) {
     event::emit(DeepReservesDeposited {
         wrapper_id: wrapper.id.to_inner(),
         amount: deep_coin.value(),
     });
-
-=======
-/// Event emitted when a new version is enabled for the wrapper
-public struct VersionEnabled has copy, drop {
-    wrapper_id: ID,
-    version: u16,
-}
-
-/// Event emitted when a version is permanently disabled for the wrapper
-public struct VersionDisabled has copy, drop {
-    wrapper_id: ID,
-    version: u16,
-}
-
-// === Public-Mutative Functions ===
-/// Join DEEP coins into the wrapper's reserves
-public fun join(wrapper: &mut Wrapper, deep_coin: Coin<DEEP>) {
-    wrapper.verify_version();
->>>>>>> 6604c2c1
     wrapper.deep_reserves.join(deep_coin.into_balance());
 }
 
