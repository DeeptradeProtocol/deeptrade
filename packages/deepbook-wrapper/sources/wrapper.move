--- conflicted
+++ resolved
@@ -15,13 +15,8 @@
     protocol_fees: Bag,
 }
 
-<<<<<<< HEAD
-/// Capability for managing funds in the router
+/// Capability for managing funds in the wrapper
 public struct FundCap has key, store {
-=======
-/// Capability for managing funds in the wrapper
-public struct FundCup has key, store {
->>>>>>> 7f209cbe
     id: UID,
     wrapper_id: ID,
 }
@@ -37,15 +32,9 @@
 const EInvalidFundCap: u64 = 1;
 
 // === Public-Mutative Functions ===
-<<<<<<< HEAD
-/// Create a new fund capability for the router
+/// Create a new fund capability for the wrapper
 public fun create_fund_cap(_admin: &AdminCap, wrapper: &Wrapper, ctx: &mut TxContext): FundCap {
     FundCap {
-=======
-/// Create a new fund capability for the wrapper
-public fun create_fund_cap(_admin: &AdminCap, wrapper: &Wrapper, ctx: &mut TxContext): FundCup {
-    FundCup {
->>>>>>> 7f209cbe
         id: object::new(ctx),
         wrapper_id: object::uid_to_inner(&wrapper.id),
     }
