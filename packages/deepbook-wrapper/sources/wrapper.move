module deepbook_wrapper::wrapper;

use deepbook_wrapper::admin::AdminCap;
use deepbook_wrapper::helper::current_version;
use deepbook_wrapper::ticket::{
    AdminTicket,
    validate_ticket,
    destroy_ticket,
    withdraw_coverage_fee_ticket_type,
    withdraw_protocol_fee_ticket_type,
    withdraw_deep_reserves_ticket_type
};
use multisig::multisig;
use sui::bag::{Self, Bag};
use sui::balance::{Self, Balance};
use sui::clock::Clock;
use sui::coin::{Self, Coin};
use sui::vec_set::{Self, VecSet};
use token::deep::DEEP;

// === Errors ===
/// Error when trying to use deep from reserves but there is not enough available
const EInsufficientDeepReserves: u64 = 1;

/// Allowed versions management errors
const EVersionAlreadyEnabled: u64 = 2;
const ECannotDisableCurrentVersion: u64 = 3;
const EVersionNotEnabled: u64 = 4;

/// Error when trying to use shared object in a package whose version is not enabled
const EPackageVersionNotEnabled: u64 = 5;
<<<<<<< HEAD

/// Error when the sender is not a multisig address
const ESenderIsNotMultisig: u64 = 6;
=======

/// Error when trying to enable a version that has been permanently disabled
const EVersionPermanentlyDisabled: u64 = 6;

/// Error when the sender is not a multisig address
const ESenderIsNotMultisig: u64 = 7;

/// Ticket-related errors
const ETicketNotReady: u64 = 7;
const ETicketExpired: u64 = 8;
const ETicketTypeMismatch: u64 = 9;
const ETicketOwnerMismatch: u64 = 10;

/// A generic error code for any function that is no longer supported.
/// The value 1000 is used by convention across modules for this purpose.
#[allow(unused_const)]
const EFunctionDeprecated: u64 = 1000;

// === Constants ===
/// Ticket delay duration in seconds (24 hours)
const TICKET_DELAY_DURATION: u64 = 86400;

/// Ticket active duration in seconds (24 hours)
const TICKET_ACTIVE_DURATION: u64 = 86400;

/// Ticket types
const WITHDRAW_DEEP_RESERVES: u8 = 0;
const WITHDRAW_PROTOCOL_FEE: u8 = 1;
const WITHDRAW_COVERAGE_FEE: u8 = 2;
const UPDATE_POOL_CREATION_PROTOCOL_FEE: u8 = 3;
>>>>>>> c10791ef

// === Structs ===
/// Wrapper struct for DeepBook V3
/// - allowed_versions: Versions that are allowed to interact with the wrapper
/// - disabled_versions: Versions that have been permanently disabled
/// - deep_reserves: The DEEP reserves in the wrapper
/// - deep_reserves_coverage_fees: The DEEP reserves coverage fees collected by the wrapper
/// - protocol_fees: The protocol fees collected by the wrapper
public struct Wrapper has key, store {
    id: UID,
    allowed_versions: VecSet<u16>,
    disabled_versions: VecSet<u16>,
    deep_reserves: Balance<DEEP>,
    deep_reserves_coverage_fees: Bag,
    protocol_fees: Bag,
}

/// Key struct for storing charged fees by coin type
public struct ChargedFeeKey<phantom CoinType> has copy, drop, store {}

// === Events ===
/// Event emitted when DEEP coins are withdrawn from the wrapper's reserves
public struct DeepReservesWithdrawn<phantom DEEP> has copy, drop {
    wrapper_id: ID,
    amount: u64,
}

/// Event emitted when deep reserves coverage fees are withdrawn for a specific coin type
public struct CoverageFeeWithdrawn<phantom CoinType> has copy, drop {
    wrapper_id: ID,
    amount: u64,
}

/// Event emitted when protocol fees are withdrawn for a specific coin type
public struct ProtocolFeeWithdrawn<phantom CoinType> has copy, drop {
    wrapper_id: ID,
    amount: u64,
}

/// Event emitted when DEEP coins are deposited into the wrapper's reserves
public struct DeepReservesDeposited has copy, drop {
    wrapper_id: ID,
    amount: u64,
}

/// Event emitted when a new version is enabled for the wrapper
public struct VersionEnabled has copy, drop {
    wrapper_id: ID,
    version: u16,
}

/// Event emitted when a version is permanently disabled for the wrapper
public struct VersionDisabled has copy, drop {
    wrapper_id: ID,
    version: u16,
}

// === Public-Mutative Functions ===
/// Deposit DEEP coins into the wrapper's reserves
public fun deposit_into_reserves(wrapper: &mut Wrapper, deep_coin: Coin<DEEP>) {
    wrapper.verify_version();

    event::emit(DeepReservesDeposited {
        wrapper_id: wrapper.id.to_inner(),
        amount: deep_coin.value(),
    });

    wrapper.deep_reserves.join(deep_coin.into_balance());
}

<<<<<<< HEAD
/// Withdraw deep reserves coverage fees for a specific coin type. Performs timelock validation using an admin ticket.
=======
/// Create an admin ticket for timelock mechanism
/// Verifies sender matches the multi-sig address, then creates a ticket for future execution
///
/// Parameters:
/// - _admin: Admin capability
/// - ticket_type: Type of operation this ticket authorizes
/// - pks: Vector of public keys of the multi-sig signers
/// - weights: Vector of weights for each corresponding signer (must match pks length)
/// - threshold: Minimum sum of weights required to authorize transactions (must be > 0 and <= sum of weights)
/// - clock: Clock for timestamp recording
/// - ctx: Mutable transaction context for ticket creation and sender verification
///
/// Returns:
/// - AdminTicket: The created ticket bound to the sender address
///
/// Aborts:
/// - With ESenderIsNotMultisig if the transaction sender is not the expected multi-signature address
///   derived from the provided pks, weights, and threshold parameters
public fun create_ticket(
    _admin: &AdminCap,
    ticket_type: u8,
    pks: vector<vector<u8>>,
    weights: vector<u8>,
    threshold: u16,
    clock: &Clock,
    ctx: &mut TxContext,
): AdminTicket {
    assert!(
        multisig::check_if_sender_is_multisig_address(pks, weights, threshold, ctx),
        ESenderIsNotMultisig,
    );

    let ticket_id = object::new(ctx);
    let created_at = clock.timestamp_ms() / 1000;

    let ticket = AdminTicket {
        id: ticket_id,
        owner: ctx.sender(),
        created_at,
        ticket_type,
    };

    event::emit(TicketCreated {
        ticket_id: ticket.id.to_inner(),
        ticket_type,
        created_at,
    });

    ticket
}

public fun destroy_ticket(ticket: AdminTicket) {
    let AdminTicket { id, .. } = ticket;
    id.delete();
}

/// Withdraw deep reserves coverage fees for a specific coin type
/// Performs timelock validation using an admin ticket
>>>>>>> c10791ef
///
/// Parameters:
/// - wrapper: Wrapper object
/// - ticket: Admin ticket for timelock validation (consumed on execution)
/// - clock: Clock for timestamp validation
/// - ctx: Mutable transaction context for coin creation and sender verification
///
/// Returns:
/// - Coin<CoinType>: All coverage fees of the specified type, or zero coin if none exist
///
/// Aborts:
/// - With ticket-related errors if ticket is invalid, expired, not ready, or wrong type
public fun withdraw_deep_reserves_coverage_fee<CoinType>(
    wrapper: &mut Wrapper,
    ticket: AdminTicket,
    clock: &Clock,
    ctx: &mut TxContext,
): Coin<CoinType> {
    wrapper.verify_version();
    validate_ticket(&ticket, withdraw_coverage_fee_ticket_type(), clock, ctx);

    // Consume ticket after successful validation
    destroy_ticket(ticket);

    let key = ChargedFeeKey<CoinType> {};

    if (wrapper.deep_reserves_coverage_fees.contains(key)) {
        let balance = wrapper.deep_reserves_coverage_fees.borrow_mut(key);
        let coin = balance::withdraw_all(balance).into_coin(ctx);

        event::emit(CoverageFeeWithdrawn<CoinType> {
            wrapper_id: wrapper.id.to_inner(),
            amount: coin.value(),
        });

        coin
    } else {
        coin::zero(ctx)
    }
}

<<<<<<< HEAD
/// Withdraw protocol fees for a specific coin type. Performs timelock validation using an admin ticket.
=======
/// Withdraw protocol fees for a specific coin type
/// Performs timelock validation using an admin ticket
>>>>>>> c10791ef
///
/// Parameters:
/// - wrapper: Wrapper object
/// - ticket: Admin ticket for timelock validation (consumed on execution)
/// - clock: Clock for timestamp validation
/// - ctx: Mutable transaction context for coin creation and sender verification
///
/// Returns:
/// - Coin<CoinType>: All protocol fees of the specified type, or zero coin if none exist
///
/// Aborts:
/// - With ticket-related errors if ticket is invalid, expired, not ready, or wrong type
public fun withdraw_protocol_fee<CoinType>(
    wrapper: &mut Wrapper,
    ticket: AdminTicket,
    clock: &Clock,
    ctx: &mut TxContext,
): Coin<CoinType> {
    wrapper.verify_version();
    validate_ticket(&ticket, withdraw_protocol_fee_ticket_type(), clock, ctx);

    // Consume ticket after successful validation
    destroy_ticket(ticket);

    let key = ChargedFeeKey<CoinType> {};

    if (wrapper.protocol_fees.contains(key)) {
        let balance = wrapper.protocol_fees.borrow_mut(key);
        let coin = balance::withdraw_all(balance).into_coin(ctx);

        event::emit(ProtocolFeeWithdrawn<CoinType> {
            wrapper_id: wrapper.id.to_inner(),
            amount: coin.value(),
        });

        coin
    } else {
        coin::zero(ctx)
    }
}

<<<<<<< HEAD
/// Withdraw a specified amount of DEEP coins from the wrapper's reserves.
=======
/// Withdraw a specified amount of DEEP coins from the wrapper's reserves
>>>>>>> c10791ef
/// Performs timelock validation using an admin ticket
///
/// Parameters:
/// - wrapper: Wrapper object
/// - ticket: Admin ticket for timelock validation (consumed on execution)
/// - amount: Amount of DEEP tokens to withdraw
/// - clock: Clock for timestamp validation
/// - ctx: Mutable transaction context for coin creation and sender verification
///
/// Returns:
/// - Coin<DEEP>: The requested amount of DEEP tokens withdrawn from reserves
///
/// Aborts:
/// - With ticket-related errors if ticket is invalid, expired, not ready, or wrong type
public fun withdraw_deep_reserves(
    wrapper: &mut Wrapper,
    ticket: AdminTicket,
    amount: u64,
    clock: &Clock,
    ctx: &mut TxContext,
): Coin<DEEP> {
    wrapper.verify_version();
    validate_ticket(&ticket, withdraw_deep_reserves_ticket_type(), clock, ctx);

    // Consume ticket after successful validation
    destroy_ticket(ticket);

    let coin = split_deep_reserves(wrapper, amount, ctx);

    event::emit(DeepReservesWithdrawn<DEEP> {
        wrapper_id: wrapper.id.to_inner(),
        amount,
    });

    coin
}

/// Enable the specified package version for the wrapper
///
/// Parameters:
/// - wrapper: Wrapper object
/// - _admin: Admin capability
/// - version: Package version to enable
/// - pks: Vector of public keys of the multi-sig signers
/// - weights: Vector of weights for each corresponding signer (must match pks length)
/// - threshold: Minimum sum of weights required to authorize transactions
/// - ctx: Mutable transaction context for sender verification
///
/// Aborts:
/// - With ESenderIsNotMultisig if the transaction sender is not the expected multi-signature address
///   derived from the provided pks, weights, and threshold parameters
/// - With EVersionAlreadyEnabled if the version is already enabled
public fun enable_version(
    wrapper: &mut Wrapper,
    _admin: &AdminCap,
    version: u16,
    pks: vector<vector<u8>>,
    weights: vector<u8>,
    threshold: u16,
    ctx: &mut TxContext,
) {
    assert!(
        multisig::check_if_sender_is_multisig_address(pks, weights, threshold, ctx),
        ESenderIsNotMultisig,
    );

    // Check if the version has been permanently disabled
    assert!(!wrapper.disabled_versions.contains(&version), EVersionPermanentlyDisabled);

    // Check if the version is already enabled
    assert!(!wrapper.allowed_versions.contains(&version), EVersionAlreadyEnabled);

    wrapper.allowed_versions.insert(version);

    event::emit(VersionEnabled {
        wrapper_id: wrapper.id.to_inner(),
        version,
    });
}

/// Permanently disable the specified package version for the wrapper
///
/// Parameters:
/// - wrapper: Wrapper object
/// - _admin: Admin capability
/// - version: Package version to disable
/// - pks: Vector of public keys of the multi-sig signers
/// - weights: Vector of weights for each corresponding signer (must match pks length)
/// - threshold: Minimum sum of weights required to authorize transactions
/// - ctx: Mutable transaction context for sender verification
///
/// Aborts:
/// - With ESenderIsNotMultisig if the transaction sender is not the expected multi-signature address
///   derived from the provided pks, weights, and threshold parameters
/// - With ECannotDisableCurrentVersion if trying to disable the current version
/// - With EVersionNotEnabled if the version is not currently enabled
public fun disable_version(
    wrapper: &mut Wrapper,
    _admin: &AdminCap,
    version: u16,
    pks: vector<vector<u8>>,
    weights: vector<u8>,
    threshold: u16,
    ctx: &mut TxContext,
) {
    assert!(
        multisig::check_if_sender_is_multisig_address(pks, weights, threshold, ctx),
        ESenderIsNotMultisig,
    );
    assert!(version != current_version(), ECannotDisableCurrentVersion);
    assert!(wrapper.allowed_versions.contains(&version), EVersionNotEnabled);

    // Remove from allowed and add to disabled
    wrapper.allowed_versions.remove(&version);
    wrapper.disabled_versions.insert(version);

    event::emit(VersionDisabled {
        wrapper_id: wrapper.id.to_inner(),
        version,
    });
}

// === Public-View Functions ===
/// Get the value of DEEP in the reserves
public fun deep_reserves(wrapper: &Wrapper): u64 {
    wrapper.deep_reserves.value()
}

// === Public-Package Functions ===
/// Add collected deep reserves coverage fees to the wrapper's fee storage
public(package) fun join_deep_reserves_coverage_fee<CoinType>(
    wrapper: &mut Wrapper,
    fee: Balance<CoinType>,
) {
    wrapper.verify_version();

    if (fee.value() == 0) {
        fee.destroy_zero();
        return
    };

    let key = ChargedFeeKey<CoinType> {};
    if (wrapper.deep_reserves_coverage_fees.contains(key)) {
        let balance = wrapper.deep_reserves_coverage_fees.borrow_mut(key);
        balance::join(balance, fee);
    } else {
        wrapper.deep_reserves_coverage_fees.add(key, fee);
    };
}

/// Add collected protocol fees to the wrapper's fee storage
public(package) fun join_protocol_fee<CoinType>(wrapper: &mut Wrapper, fee: Balance<CoinType>) {
    wrapper.verify_version();

    if (fee.value() == 0) {
        fee.destroy_zero();
        return
    };

    let key = ChargedFeeKey<CoinType> {};
    if (wrapper.protocol_fees.contains(key)) {
        let balance = wrapper.protocol_fees.borrow_mut(key);
        balance::join(balance, fee);
    } else {
        wrapper.protocol_fees.add(key, fee);
    };
}

/// Get the splitted DEEP coin from the reserves
public(package) fun split_deep_reserves(
    wrapper: &mut Wrapper,
    amount: u64,
    ctx: &mut TxContext,
): Coin<DEEP> {
    wrapper.verify_version();

    let available_deep_reserves = wrapper.deep_reserves.value();
    assert!(amount <= available_deep_reserves, EInsufficientDeepReserves);

    wrapper.deep_reserves.split(amount).into_coin(ctx)
}

/// Verify that the current package version is enabled in the wrapper
public(package) fun verify_version(wrapper: &Wrapper) {
    let package_version = current_version();
    assert!(wrapper.allowed_versions.contains(&package_version), EPackageVersionNotEnabled);
}

// === Private Functions ===
/// Initialize the wrapper module
fun init(ctx: &mut TxContext) {
    let wrapper = Wrapper {
        id: object::new(ctx),
        allowed_versions: vec_set::singleton(current_version()),
        disabled_versions: vec_set::empty(),
        deep_reserves: balance::zero(),
        deep_reserves_coverage_fees: bag::new(ctx),
        protocol_fees: bag::new(ctx),
    };

    // Share the wrapper object
    transfer::share_object(wrapper);
}<|MERGE_RESOLUTION|>--- conflicted
+++ resolved
@@ -15,6 +15,7 @@
 use sui::balance::{Self, Balance};
 use sui::clock::Clock;
 use sui::coin::{Self, Coin};
+use sui::event;
 use sui::vec_set::{Self, VecSet};
 use token::deep::DEEP;
 
@@ -29,42 +30,12 @@
 
 /// Error when trying to use shared object in a package whose version is not enabled
 const EPackageVersionNotEnabled: u64 = 5;
-<<<<<<< HEAD
 
 /// Error when the sender is not a multisig address
 const ESenderIsNotMultisig: u64 = 6;
-=======
 
 /// Error when trying to enable a version that has been permanently disabled
-const EVersionPermanentlyDisabled: u64 = 6;
-
-/// Error when the sender is not a multisig address
-const ESenderIsNotMultisig: u64 = 7;
-
-/// Ticket-related errors
-const ETicketNotReady: u64 = 7;
-const ETicketExpired: u64 = 8;
-const ETicketTypeMismatch: u64 = 9;
-const ETicketOwnerMismatch: u64 = 10;
-
-/// A generic error code for any function that is no longer supported.
-/// The value 1000 is used by convention across modules for this purpose.
-#[allow(unused_const)]
-const EFunctionDeprecated: u64 = 1000;
-
-// === Constants ===
-/// Ticket delay duration in seconds (24 hours)
-const TICKET_DELAY_DURATION: u64 = 86400;
-
-/// Ticket active duration in seconds (24 hours)
-const TICKET_ACTIVE_DURATION: u64 = 86400;
-
-/// Ticket types
-const WITHDRAW_DEEP_RESERVES: u8 = 0;
-const WITHDRAW_PROTOCOL_FEE: u8 = 1;
-const WITHDRAW_COVERAGE_FEE: u8 = 2;
-const UPDATE_POOL_CREATION_PROTOCOL_FEE: u8 = 3;
->>>>>>> c10791ef
+const EVersionPermanentlyDisabled: u64 = 7;
 
 // === Structs ===
 /// Wrapper struct for DeepBook V3
@@ -135,68 +106,8 @@
     wrapper.deep_reserves.join(deep_coin.into_balance());
 }
 
-<<<<<<< HEAD
-/// Withdraw deep reserves coverage fees for a specific coin type. Performs timelock validation using an admin ticket.
-=======
-/// Create an admin ticket for timelock mechanism
-/// Verifies sender matches the multi-sig address, then creates a ticket for future execution
-///
-/// Parameters:
-/// - _admin: Admin capability
-/// - ticket_type: Type of operation this ticket authorizes
-/// - pks: Vector of public keys of the multi-sig signers
-/// - weights: Vector of weights for each corresponding signer (must match pks length)
-/// - threshold: Minimum sum of weights required to authorize transactions (must be > 0 and <= sum of weights)
-/// - clock: Clock for timestamp recording
-/// - ctx: Mutable transaction context for ticket creation and sender verification
-///
-/// Returns:
-/// - AdminTicket: The created ticket bound to the sender address
-///
-/// Aborts:
-/// - With ESenderIsNotMultisig if the transaction sender is not the expected multi-signature address
-///   derived from the provided pks, weights, and threshold parameters
-public fun create_ticket(
-    _admin: &AdminCap,
-    ticket_type: u8,
-    pks: vector<vector<u8>>,
-    weights: vector<u8>,
-    threshold: u16,
-    clock: &Clock,
-    ctx: &mut TxContext,
-): AdminTicket {
-    assert!(
-        multisig::check_if_sender_is_multisig_address(pks, weights, threshold, ctx),
-        ESenderIsNotMultisig,
-    );
-
-    let ticket_id = object::new(ctx);
-    let created_at = clock.timestamp_ms() / 1000;
-
-    let ticket = AdminTicket {
-        id: ticket_id,
-        owner: ctx.sender(),
-        created_at,
-        ticket_type,
-    };
-
-    event::emit(TicketCreated {
-        ticket_id: ticket.id.to_inner(),
-        ticket_type,
-        created_at,
-    });
-
-    ticket
-}
-
-public fun destroy_ticket(ticket: AdminTicket) {
-    let AdminTicket { id, .. } = ticket;
-    id.delete();
-}
-
 /// Withdraw deep reserves coverage fees for a specific coin type
 /// Performs timelock validation using an admin ticket
->>>>>>> c10791ef
 ///
 /// Parameters:
 /// - wrapper: Wrapper object
@@ -217,8 +128,6 @@
 ): Coin<CoinType> {
     wrapper.verify_version();
     validate_ticket(&ticket, withdraw_coverage_fee_ticket_type(), clock, ctx);
-
-    // Consume ticket after successful validation
     destroy_ticket(ticket);
 
     let key = ChargedFeeKey<CoinType> {};
@@ -238,12 +147,8 @@
     }
 }
 
-<<<<<<< HEAD
-/// Withdraw protocol fees for a specific coin type. Performs timelock validation using an admin ticket.
-=======
 /// Withdraw protocol fees for a specific coin type
 /// Performs timelock validation using an admin ticket
->>>>>>> c10791ef
 ///
 /// Parameters:
 /// - wrapper: Wrapper object
@@ -264,8 +169,6 @@
 ): Coin<CoinType> {
     wrapper.verify_version();
     validate_ticket(&ticket, withdraw_protocol_fee_ticket_type(), clock, ctx);
-
-    // Consume ticket after successful validation
     destroy_ticket(ticket);
 
     let key = ChargedFeeKey<CoinType> {};
@@ -285,11 +188,7 @@
     }
 }
 
-<<<<<<< HEAD
-/// Withdraw a specified amount of DEEP coins from the wrapper's reserves.
-=======
 /// Withdraw a specified amount of DEEP coins from the wrapper's reserves
->>>>>>> c10791ef
 /// Performs timelock validation using an admin ticket
 ///
 /// Parameters:
@@ -313,8 +212,6 @@
 ): Coin<DEEP> {
     wrapper.verify_version();
     validate_ticket(&ticket, withdraw_deep_reserves_ticket_type(), clock, ctx);
-
-    // Consume ticket after successful validation
     destroy_ticket(ticket);
 
     let coin = split_deep_reserves(wrapper, amount, ctx);
