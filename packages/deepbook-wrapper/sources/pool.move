module deepbook_wrapper::pool;

use deepbook::constants;
use deepbook::pool;
use deepbook::registry::Registry;
use deepbook_wrapper::admin::AdminCap;
use deepbook_wrapper::helper::transfer_if_nonzero;
use deepbook_wrapper::wrapper::{Wrapper, join_protocol_fee};
use sui::coin::Coin;
use sui::event;
use token::deep::DEEP;

// === Constants ===
// Default protocol fee for creating a pool
const DEFAULT_CREATE_POOL_PROTOCOL_FEE: u64 = 100 * 1_000_000; // 100 DEEP

// === Structs ===
/// Create pool configuration object that stores the protocol fee
public struct CreatePoolConfig has key, store {
    id: UID,
    // Protocol fee can be updated by the admin
    protocol_fee: u64,
}

/// Pool created event emitted when a pool is created with help of the wrapper
public struct PoolCreated<phantom BaseAsset, phantom QuoteAsset> has copy, drop, store {
    pool_id: ID,
    tick_size: u64,
    lot_size: u64,
    min_size: u64,
}

// === Errors ===
<<<<<<< HEAD
#[error]
const ENotEnoughFee: vector<u8> =
    b"User does not have enough DEEP coins to cover DeepBook and protocol fees for pool creation";

#[error]
const EFunctionDeprecated: vector<u8> =
    b"This function has been deprecated and is no longer supported";
=======
/// Error when the user has not enough DEEP to cover the deepbook and protocol fees
const ENotEnoughFee: u64 = 1;

/// A generic error code for any function that is no longer supported.
/// The value 1000 is used by convention across modules for this purpose.
const EFunctionDeprecated: u64 = 1000;
>>>>>>> ace845fc

// === Public-Mutative Functions ===
/// Creates a new permissionless pool for trading between BaseAsset and QuoteAsset
/// Collects both DeepBook creation fee and protocol fee in DEEP coins
///
/// # Arguments
/// * `wrapper` - Main wrapper object that will receive the protocol fee
/// * `config` - Configuration object containing protocol fee information
/// * `registry` - DeepBook registry to create the pool in
/// * `tick_size` - Minimum price increment in the pool
/// * `lot_size` - Minimum quantity increment in the pool
/// * `min_size` - Minimum quantity of base asset required to create an order
/// * `creation_fee` - DEEP coins to pay for pool creation (both DeepBook and protocol fees)
/// * `ctx` - Transaction context
///
/// # Flow
/// 1. Calculates required fees (DeepBook fee + protocol fee)
/// 2. Verifies user has enough DEEP to cover all fees
/// 3. Splits the payment into DeepBook fee and protocol fee
/// 4. Adds protocol fee to the wrapper
/// 5. Returns any unused DEEP coins to caller
/// 6. Creates the permissionless pool in DeepBook
///
/// # Returns
/// * ID of the newly created pool
///
/// # Aborts
/// * `ENotEnoughFee` - If user doesn't provide enough DEEP to cover all fees
public fun create_permissionless_pool_v2<BaseAsset, QuoteAsset>(
    wrapper: &mut Wrapper,
    config: &CreatePoolConfig,
    registry: &mut Registry,
    mut creation_fee: Coin<DEEP>,
    tick_size: u64,
    lot_size: u64,
    min_size: u64,
    ctx: &mut TxContext,
): ID {
    let deepbook_fee = constants::pool_creation_fee();
    let protocol_fee = config.protocol_fee;
    let total_fee = deepbook_fee + protocol_fee;
    assert!(creation_fee.value() >= total_fee, ENotEnoughFee);

    // Take the fee coins from the creation fee
    let deepbook_fee_coin = creation_fee.split(deepbook_fee, ctx);
    let protocol_fee_coin = creation_fee.split(protocol_fee, ctx);

    // Move protocol fee to the wrapper
    join_protocol_fee(wrapper, protocol_fee_coin.into_balance());

    // Return unused DEEP coins to the caller
    transfer_if_nonzero(creation_fee, ctx.sender());

    // Create the permissionless pool
    let pool_id = pool::create_permissionless_pool<BaseAsset, QuoteAsset>(
        registry,
        tick_size,
        lot_size,
        min_size,
        deepbook_fee_coin,
        ctx,
    );

    // Emit event for the newly created pool
    event::emit(PoolCreated<BaseAsset, QuoteAsset> {
        pool_id,
        tick_size,
        lot_size,
        min_size,
    });

    pool_id
}

/// Update the protocol fee for creating a pool
public fun update_create_pool_protocol_fee_v2(
    config: &mut CreatePoolConfig,
    _admin: &AdminCap,
    new_fee: u64,
) {
    config.protocol_fee = new_fee;
}

/// Create a new create pool config object
public fun create_pool_creation_config(_admin: &AdminCap, ctx: &mut TxContext) {
    let config = CreatePoolConfig {
        id: object::new(ctx),
        protocol_fee: DEFAULT_CREATE_POOL_PROTOCOL_FEE,
    };

    transfer::share_object(config);
}

// === Public-View Functions ===
/// Get the current protocol fee for creating a pool
public fun get_create_pool_protocol_fee(config: &CreatePoolConfig): u64 {
    config.protocol_fee
}

// === Private Functions ===
/// Initialize the pool module
fun init(ctx: &mut TxContext) {
    let config = CreatePoolConfig {
        id: object::new(ctx),
        protocol_fee: DEFAULT_CREATE_POOL_PROTOCOL_FEE,
    };

    transfer::share_object(config);
}

// === Deprecated Functions ===
#[
    deprecated(
        note = b"This function is deprecated. Please use `create_permissionless_pool_v2` instead.",
    ),
]
#[allow(unused_type_parameter)]
public fun create_permissionless_pool<BaseAsset, QuoteAsset>(
    _wrapper: &mut Wrapper,
    _config: &CreatePoolConfig,
    _registry: &mut Registry,
    _tick_size: u64,
    _lot_size: u64,
    _min_size: u64,
    _creation_fee: Coin<DEEP>,
    _ctx: &mut TxContext,
): ID {
    abort EFunctionDeprecated
}

#[
    deprecated(
        note = b"This function is deprecated. Please use `update_create_pool_protocol_fee_v2` instead.",
    ),
]
public fun update_create_pool_protocol_fee(
    _admin: &AdminCap,
    _config: &mut CreatePoolConfig,
    _new_fee: u64,
) {
    abort EFunctionDeprecated
}<|MERGE_RESOLUTION|>--- conflicted
+++ resolved
@@ -31,22 +31,12 @@
 }
 
 // === Errors ===
-<<<<<<< HEAD
-#[error]
-const ENotEnoughFee: vector<u8> =
-    b"User does not have enough DEEP coins to cover DeepBook and protocol fees for pool creation";
-
-#[error]
-const EFunctionDeprecated: vector<u8> =
-    b"This function has been deprecated and is no longer supported";
-=======
 /// Error when the user has not enough DEEP to cover the deepbook and protocol fees
 const ENotEnoughFee: u64 = 1;
 
 /// A generic error code for any function that is no longer supported.
 /// The value 1000 is used by convention across modules for this purpose.
 const EFunctionDeprecated: u64 = 1000;
->>>>>>> ace845fc
 
 // === Public-Mutative Functions ===
 /// Creates a new permissionless pool for trading between BaseAsset and QuoteAsset
